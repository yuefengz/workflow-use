<<<<<<< HEAD
# WORKFLOW_FALLBACK_PROMPT_TEMPLATE = (
#     "While executing step {step_index}/{total_steps} in the workflow:\n\n{workflow_details}\n\n"
#     "The deterministic action failed with the following context:\n{fail_details}\n\n"
#     "The value that was expected to be inputted, clicked or navigated to based on the step description was: {failed_value}\n\n"
#     "Please analyze the situation and achieve the objective of step {step_index} using the available browser actions. "
#     "You do not have to use the same action – feel free to choose any suitable action(s) to accomplish the same goal. "
#     "Once the objective of step {step_index} is reached, call the Done action to complete the step."
#     "Do not attempt to use the same action again – choose a different one."
#     "Do not continue with the next step, just complete step {step_index}."
# )
WORKFLOW_FALLBACK_PROMPT_TEMPLATE = """Your task is to complete the step {step_index} of the workflow:

{workflow_details}

* There are {total_steps} steps in the workflow. You are currently on step {step_index}. You can safely assume that the steps before this one were completed successfully.
* This deterministic action '{action_type}' was attempted but failed with the following context:
{fail_details}

* The intended target or expected value for this step was:
{failed_value}

* Please analyze the situation and achieve the objective of step {step_index} using the available browser actions. 
* Once the objective of step {step_index} is reached, call the `Done` action to complete the step. 
* If key information is "<Not Given>", call the `Done` action to complete the step immediately.
* Do not proceed to the next step; focus ONLY on completing step {step_index}. DON'T DO ANYTHING ELSE.
"""

# * Do not retry the same action that failed. Instead, choose a different suitable action(s) to accomplish the same goal. For example, if a click failed, consider navigating to a URL, inputting text, or selecting an option. 

AGENTIC_STEP_PROMPT_TEMPLATE = """Your task is: {task}

## More context and instructions:
* Your task is to complete the step {step_index} of the workflow:

{workflow_details}

* There are {total_steps} steps in the workflow. You are currently on step {step_index}. You can safely assume that the steps before this one were completed successfully.
* Remember your task is to complete the step {step_index} of the workflow ONLY.
* Once the objective of step {step_index} is reached, call the `Done` action to complete the step. 
* If key information is "<Not Given>", call the `Done` action to complete the step immediately.
* Do not proceed to the next step; focus ONLY on completing step {step_index}. DON'T DO ANYTHING ELSE.
=======
WORKFLOW_FALLBACK_PROMPT_TEMPLATE = (
	'While executing step {step_index}/{total_steps} in the workflow:\n\n'
	# "{workflow_details}\n\n"
	"The deterministic action '{action_type}' failed with the following context:\n"
	'{fail_details}\n\n'
	'The intended target or expected value for this step was: {failed_value}\n\n'
	'IMPORTANT: Your task is to ONLY complete this specific step ({step_index}) and nothing more. '
	"The step's purpose is described as: '{step_description}'.\n"
	'Do not retry the same action that failed. Instead, choose a different suitable action(s) to accomplish the same goal. '
	'For example, if a click failed, consider navigating to a URL, inputting text, or selecting an option. '
	'However, ONLY perform the minimum action needed to complete this specific step. '
	'If the step requires clicking a button, ONLY click that button. If it requires navigation, ONLY navigate. '
	'Do not perform any additional actions beyond what is strictly necessary for this step. '
	'Once the objective of step {step_index} is reached, call the Done action to complete the step. '
	'Do not proceed to the next step or perform any actions beyond this specific step.'
)

STRUCTURED_OUTPUT_PROMPT = """
You are a data extraction expert. Your task is to extract structured information from the provided content.

The content may contain various pieces of information from different sources. You need to analyze this content and extract the relevant information according to the output schema provided below.

Only extract information that is explicitly present in the content. Be precise and follow the schema exactly.
>>>>>>> fc823f70
"""<|MERGE_RESOLUTION|>--- conflicted
+++ resolved
@@ -1,14 +1,3 @@
-<<<<<<< HEAD
-# WORKFLOW_FALLBACK_PROMPT_TEMPLATE = (
-#     "While executing step {step_index}/{total_steps} in the workflow:\n\n{workflow_details}\n\n"
-#     "The deterministic action failed with the following context:\n{fail_details}\n\n"
-#     "The value that was expected to be inputted, clicked or navigated to based on the step description was: {failed_value}\n\n"
-#     "Please analyze the situation and achieve the objective of step {step_index} using the available browser actions. "
-#     "You do not have to use the same action – feel free to choose any suitable action(s) to accomplish the same goal. "
-#     "Once the objective of step {step_index} is reached, call the Done action to complete the step."
-#     "Do not attempt to use the same action again – choose a different one."
-#     "Do not continue with the next step, just complete step {step_index}."
-# )
 WORKFLOW_FALLBACK_PROMPT_TEMPLATE = """Your task is to complete the step {step_index} of the workflow:
 
 {workflow_details}
@@ -40,23 +29,8 @@
 * Once the objective of step {step_index} is reached, call the `Done` action to complete the step. 
 * If key information is "<Not Given>", call the `Done` action to complete the step immediately.
 * Do not proceed to the next step; focus ONLY on completing step {step_index}. DON'T DO ANYTHING ELSE.
-=======
-WORKFLOW_FALLBACK_PROMPT_TEMPLATE = (
-	'While executing step {step_index}/{total_steps} in the workflow:\n\n'
-	# "{workflow_details}\n\n"
-	"The deterministic action '{action_type}' failed with the following context:\n"
-	'{fail_details}\n\n'
-	'The intended target or expected value for this step was: {failed_value}\n\n'
-	'IMPORTANT: Your task is to ONLY complete this specific step ({step_index}) and nothing more. '
-	"The step's purpose is described as: '{step_description}'.\n"
-	'Do not retry the same action that failed. Instead, choose a different suitable action(s) to accomplish the same goal. '
-	'For example, if a click failed, consider navigating to a URL, inputting text, or selecting an option. '
-	'However, ONLY perform the minimum action needed to complete this specific step. '
-	'If the step requires clicking a button, ONLY click that button. If it requires navigation, ONLY navigate. '
-	'Do not perform any additional actions beyond what is strictly necessary for this step. '
-	'Once the objective of step {step_index} is reached, call the Done action to complete the step. '
-	'Do not proceed to the next step or perform any actions beyond this specific step.'
-)
+"""
+
 
 STRUCTURED_OUTPUT_PROMPT = """
 You are a data extraction expert. Your task is to extract structured information from the provided content.
@@ -64,5 +38,4 @@
 The content may contain various pieces of information from different sources. You need to analyze this content and extract the relevant information according to the output schema provided below.
 
 Only extract information that is explicitly present in the content. Be precise and follow the schema exactly.
->>>>>>> fc823f70
 """