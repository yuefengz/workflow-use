from __future__ import annotations

import asyncio
import json
import json as _json
import logging
from pathlib import Path
from typing import Any, Dict, List, TypeVar

from browser_use import Agent, Browser
from browser_use.agent.views import ActionResult, AgentHistoryList
<<<<<<< HEAD
from browser_use.browser.browser import Browser
from browser_use.browser.context import BrowserContext
from browser_use.controller.service import Controller
=======
>>>>>>> fc823f70
from langchain.agents import AgentExecutor, create_tool_calling_agent
from langchain_core.language_models.chat_models import BaseChatModel
from langchain_core.messages import AIMessage, BaseMessage, HumanMessage
from langchain_core.prompts import ChatPromptTemplate
from langchain_core.tools import StructuredTool
from pydantic import BaseModel, create_model

from workflow_use.controller.service import WorkflowController
from workflow_use.controller.utils import get_best_element_handle
from workflow_use.schema.views import (
	AgenticWorkflowStep,
	ClickStep,
	DeterministicWorkflowStep,
	InputStep,
	KeyPressStep,
	NavigationStep,
	ScrollStep,
	SelectChangeStep,
	WorkflowDefinitionSchema,
	WorkflowInputSchemaDefinition,
	WorkflowStep,
)
<<<<<<< HEAD
from workflow_use.workflow.prompts import WORKFLOW_FALLBACK_PROMPT_TEMPLATE, AGENTIC_STEP_PROMPT_TEMPLATE
=======
from workflow_use.workflow.prompts import STRUCTURED_OUTPUT_PROMPT, WORKFLOW_FALLBACK_PROMPT_TEMPLATE
from workflow_use.workflow.views import WorkflowRunOutput
>>>>>>> fc823f70

logger = logging.getLogger(__name__)

WAIT_FOR_ELEMENT_TIMEOUT = 2500

T = TypeVar('T', bound=BaseModel)


class Workflow:
	"""Simple orchestrator that executes a list of workflow *steps* defined in a WorkflowDefinitionSchema."""

	def __init__(
		self,
		workflow_schema: WorkflowDefinitionSchema,
		*,
		controller: WorkflowController | None = None,
		browser: Browser | None = None,
		llm: BaseChatModel | None = None,
		page_extraction_llm: BaseChatModel | None = None,
		fallback_to_agent: bool = True,
		fallback_controller: Controller | None = None,
	) -> None:
		"""Initialize a new Workflow instance from a schema object.

		Args:
			workflow_schema: The parsed workflow definition schema.
			controller: Optional WorkflowController instance to handle action execution
			browser: Optional Browser instance to use for browser automation
			llm: Optional language model for fallback agent functionality
			fallback_to_agent: Whether to fall back to agent-based execution on step failure

		Raises:
			ValueError: If the workflow schema is invalid (though Pydantic handles most).
		"""
		self.schema = workflow_schema  # Store the schema object

		self.name = self.schema.name
		self.description = self.schema.description
		self.version = self.schema.version
		self.steps = self.schema.steps

		self.controller = controller or WorkflowController()
<<<<<<< HEAD
		self.fallback_controller = fallback_controller or Controller()
=======

>>>>>>> fc823f70
		self.browser = browser or Browser()

		# Hack to not close it after agent kicks in
		self.browser.browser_profile.keep_alive = True

		self.llm = llm
		self.page_extraction_llm = page_extraction_llm

		self.fallback_to_agent = fallback_to_agent

		self.context: dict[str, Any] = {}

		self.inputs_def: List[WorkflowInputSchemaDefinition] = self.schema.input_schema
		self._input_model: type[BaseModel] = self._build_input_model()
		self.failure_details: dict[int, str] = {}  # step_index -> failure_details

	# --- Loaders ---
	@classmethod
	def load_from_file(
		cls,
		file_path: str | Path,
		*,
		controller: WorkflowController | None = None,
		browser: Browser | None = None,
		llm: BaseChatModel | None = None,
		page_extraction_llm: BaseChatModel | None = None,
	) -> Workflow:
		"""Load a workflow from a file."""
		with open(file_path, 'r', encoding='utf-8') as f:
			data = _json.load(f)
		workflow_schema = WorkflowDefinitionSchema(**data)
		return Workflow(
			workflow_schema=workflow_schema,
			controller=controller,
			browser=browser,
			llm=llm,
			page_extraction_llm=page_extraction_llm,
		)

	# --- Runners ---
	async def _run_deterministic_step(self, step: DeterministicWorkflowStep, step_index: int) -> ActionResult:
		"""Execute a deterministic (controller) action based on step dictionary."""
		# Assumes WorkflowStep for deterministic type has 'action' and 'params' keys
		action_name: str = step.type  # Expect 'action' key for deterministic steps
		params: Dict[str, Any] = step.model_dump()  # Use params if present

		ActionModel = self.controller.registry.create_action_model(include_actions=[action_name])
		# Pass the params dictionary directly
		action_model = ActionModel(**{action_name: params})

		try:
			result = await self.controller.act(action_model, self.browser, page_extraction_llm=self.page_extraction_llm)
		except Exception as e:
			raise RuntimeError(f"Deterministic action '{action_name}' failed: {str(e)}")

		# Helper function to truncate long selectors in logs
		def truncate_selector(selector: str) -> str:
			return selector if len(selector) <= 45 else f'{selector[:45]}...'

		# Determine if this is not the last step, and extract next step's cssSelector if available
		current_index = step_index
		if current_index < len(self.steps) - 1:
			next_step = self.steps[current_index + 1]
			next_step_resolved = self._resolve_placeholders(next_step)
			css_selector = getattr(next_step_resolved, 'cssSelector', None)
			if css_selector:
				try:
					await self.browser._wait_for_stable_network()
					page = await self.browser.get_current_page()

					logger.info(f'Waiting for element with selector: {truncate_selector(css_selector)}')
					locator, selector_used = await get_best_element_handle(
						page, css_selector, next_step_resolved, timeout_ms=WAIT_FOR_ELEMENT_TIMEOUT
					)
					logger.info(f'Element with selector found: {truncate_selector(selector_used)}')
				except Exception as e:
					logger.error(f'Failed to wait for element with selector: {truncate_selector(css_selector)}. Error: {e}')
					raise Exception(f'Failed to wait for element. Selector: {css_selector}') from e

		return result

	async def _run_agent_step(self, step: AgenticWorkflowStep) -> AgentHistoryList:
		"""Spin-up an Agent based on step dictionary."""
		if self.llm is None:
			raise ValueError("An 'llm' instance must be supplied for agent-based steps")

		task: str = step.task
		max_steps: int = step.max_steps or 5

		agent = Agent(
			task=task,
			llm=self.llm,
<<<<<<< HEAD
			browser=self.browser,
			browser_context=self.browser_context,
			controller=self.fallback_controller,
=======
			browser_session=self.browser,
>>>>>>> fc823f70
			use_vision=True,  # Consider making this configurable via WorkflowStep schema
		)
		return await agent.run(max_steps=max_steps)

	def _get_workflow_overview(self, highlight_index: int | None = None) -> str:
		"""Get a string representation of the workflow."""
		workflow_overview_lines: list[str] = []
		for idx, step in enumerate(self.steps):
			desc = step.description or ""
			step_type_info = step.type
			details = step.model_dump()
			if highlight_index is not None and idx == highlight_index:
				workflow_overview_lines.append(
					f"  ** {idx + 1}. ({step_type_info}) {desc} ** - {details}"
				)
			else:
				workflow_overview_lines.append(
					f"  {idx + 1}. ({step_type_info}) {desc} - {details}"
				)
		return "\n".join(workflow_overview_lines)

	async def _fallback_to_agent(
		self,
		step_resolved: WorkflowStep,
		step_index: int,
		error: Exception | str | None = None,
	) -> AgentHistoryList:
		"""Handle step failure by delegating to an agent."""
		if self.llm is None:
			raise ValueError("Cannot fall back to agent: An 'llm' instance must be supplied")
		# print('Workflow steps:', step_resolved)
		# Extract details from the failed step dictionary
		failed_action_name = step_resolved.type
		failed_params = step_resolved.model_dump()
		step_description = step_resolved.description or 'No description provided'
		error_msg = str(error) if error else 'Unknown error'
		total_steps = len(self.steps)
		fail_details = (
			f"step={step_index + 1}/{total_steps}, action='{failed_action_name}', "
			f"description='{step_description}', params={str(failed_params)}, error='{error_msg}'"
		)
<<<<<<< HEAD
		self.failure_details[step_index] = fail_details
		
		# Determine the failed_value based on step type and attributes
		failed_value = None
		description_suffix = f"The purpose of this step is: {step_description}. " if step_description and step_description !="No description provided" else ""
		
		if isinstance(step_resolved, NavigationStep):
			failed_value = f"Navigate to URL: {step_resolved.url}. {description_suffix}"
=======

		# Determine the failed_value based on step type and attributes
		failed_value = None
		description_prefix = f'Purpose: {step_description}. ' if step_description else ''

		if isinstance(step_resolved, NavigationStep):
			failed_value = f'{description_prefix}Navigate to URL: {step_resolved.url}'
>>>>>>> fc823f70
		elif isinstance(step_resolved, ClickStep):
			# element_info = step_resolved.elementText or step_resolved.cssSelector
			# failed_value = f"{description_prefix}Click element: {element_info}"
			failed_value = f'Find and click element with description: {step_resolved.description}'
		elif isinstance(step_resolved, InputStep):
			failed_value = f"Input text: '{step_resolved.value}' into element. {description_suffix}"
		elif isinstance(step_resolved, SelectChangeStep):
			failed_value = f"Select option: '{step_resolved.selectedText}' in dropdown. {description_suffix}"
		elif isinstance(step_resolved, KeyPressStep):
			failed_value = f"Press key: '{step_resolved.key}'. {description_suffix}"
		elif isinstance(step_resolved, ScrollStep):
<<<<<<< HEAD
			failed_value = f"Scroll to position: (x={step_resolved.scrollX}, y={step_resolved.scrollY}). {description_suffix}"
		else:
			failed_value = f"No specific target value available for action '{failed_action_name}'. {description_suffix}"
		
		# Build workflow overview using the stored dictionaries
		workflow_overview = self._get_workflow_overview(highlight_index=step_index)
		print(workflow_overview)
=======
			failed_value = f'{description_prefix}Scroll to position: (x={step_resolved.scrollX}, y={step_resolved.scrollY})'
		else:
			failed_value = f"{description_prefix}No specific target value available for action '{failed_action_name}'"

		# Build workflow overview using the stored dictionaries
		workflow_overview_lines: list[str] = []
		for idx, step in enumerate(self.steps):
			desc = step.description or ''
			step_type_info = step.type
			details = step.model_dump()
			workflow_overview_lines.append(f'  {idx + 1}. ({step_type_info}) {desc} - {details}')
		workflow_overview = '\n'.join(workflow_overview_lines)
		# print(workflow_overview)
>>>>>>> fc823f70

		# Build the fallback task with the failed_value
		fallback_task = WORKFLOW_FALLBACK_PROMPT_TEMPLATE.format(
			step_index=step_index + 1,
			total_steps=len(self.steps),
			workflow_details=workflow_overview,
			action_type=failed_action_name,
			fail_details=fail_details,
			failed_value=failed_value,
			step_description=step_description,
		)
		logger.info(f'Agent fallback task: {fallback_task}')

		# Prepare agent step config based on the failed step, adding task
		agent_step_config = AgenticWorkflowStep(
			type='agent',
			task=fallback_task,
			max_steps=5,
			output=None,
			description='Fallback agent to handle step failure',
		)

		return await self._run_agent_step(agent_step_config)

	def _validate_inputs(self, inputs: dict[str, Any]) -> None:
		"""Validate provided inputs against the workflow's input schema definition."""
		# If no inputs are defined in the schema, no validation needed
		if not self.inputs_def:
			return

		try:
			# Let Pydantic perform the heavy lifting – this covers both presence and
			# type validation based on the JSON schema model.
			self._input_model(**inputs)
		except Exception as e:
			raise ValueError(f'Invalid workflow inputs: {e}') from e

	def _resolve_placeholders(self, data: Any) -> Any:
		"""Recursively replace placeholders in *data* using current context variables.

		String placeholders are written using Python format syntax, e.g. "{index}".
		"""
		if isinstance(data, str):
			try:
				# Only attempt to format if placeholder syntax is likely present
				if '{' in data and '}' in data:
					formatted_data = data.format(**self.context)
					return formatted_data
				return data  # No placeholders, return as is
			except KeyError:
				# A key in the placeholder was not found in the context.
				# Return the original string as per previous behavior.
				return data

		# TODO: This next things are not really supported atm, we'll need to to do it in the future.
		elif isinstance(data, list):
			new_list = []
			changed = False
			for item in data:
				resolved_item = self._resolve_placeholders(item)
				if resolved_item is not item:
					changed = True
				new_list.append(resolved_item)
			return new_list if changed else data
		elif isinstance(data, dict):
			new_dict = {}
			changed = False
			for key, value in data.items():
				resolved_value = self._resolve_placeholders(value)
				if resolved_value is not value:
					changed = True
				new_dict[key] = resolved_value
			return new_dict if changed else data
		elif isinstance(data, BaseModel):  # Handle Pydantic models
			update_dict = {}
			model_changed = False
			for field_name in data.model_fields:  # Iterate using model_fields keys
				original_value = getattr(data, field_name)
				resolved_value = self._resolve_placeholders(original_value)
				if resolved_value is not original_value:
					model_changed = True
				update_dict[field_name] = resolved_value

			if model_changed:
				return data.model_copy(update=update_dict)
			else:
				return data  # Return original instance if no field's value changed
		else:
			# For any other types (int, float, bool, None, etc.), return as is
			return data

	def _store_output(self, step_cfg: WorkflowStep, result: Any) -> None:
		"""Store output into context based on 'output' key in step dictionary."""
		# Assumes WorkflowStep schema includes an optional 'output' field (string)
		output_key = step_cfg.output
		if not output_key:
			return

		# Helper to extract raw content we want to store

		value: Any = None

		if isinstance(result, ActionResult):
			# Prefer JSON in extracted_content if available
			content = result.extracted_content
			if content is None:
				value = {
					'success': result.success,
					'is_done': result.is_done,
				}
			else:
				try:
					value = json.loads(content)
				except Exception:
					value = content
		elif isinstance(result, AgentHistoryList):
			# Try to pull last ActionResult with extracted_content
			try:
				last_item = result.history[-1]
				last_action_result = next(
					(r for r in reversed(last_item.result) if r.extracted_content is not None),
					None,
				)
				if last_action_result and last_action_result.extracted_content:
					try:
						value = json.loads(last_action_result.extracted_content)
					except Exception:
						value = last_action_result.extracted_content
			except Exception:
				value = None
		else:
			value = str(result)

		self.context[output_key] = value

	async def _execute_step(self, step_index: int, step_resolved: WorkflowStep) -> ActionResult | AgentHistoryList:
		"""Execute the resolved step dictionary, handling type branching and fallback."""
		# Use 'type' field from the WorkflowStep dictionary
		result: ActionResult | AgentHistoryList

		if isinstance(step_resolved, DeterministicWorkflowStep):
			from browser_use.agent.views import ActionResult  # Local import ok

			try:
				# Use action key from step dictionary
				action_name = step_resolved.type or '[No action specified]'
				logger.info(f'Attempting deterministic action: {action_name}')
				result = await self._run_deterministic_step(step_resolved, step_index)
				if isinstance(result, ActionResult) and result.error:
					logger.warning(f'Deterministic action reported error: {result.error}')
					raise ValueError(f'Deterministic action {action_name} failed: {result.error}')
			except Exception as e:
				action_name = step_resolved.type or '[Unknown Action]'
				logger.warning(
					f'Deterministic step {step_index + 1} ({action_name}) failed: {e}. Attempting fallback with agent.'
				)
				if self.llm is None:
					raise ValueError('Cannot fall back to agent: LLM instance required.')
				if self.fallback_to_agent:
					result = await self._fallback_to_agent(step_resolved, step_index, e)
					if not result.is_successful():
						raise ValueError(f'Deterministic step {step_index + 1} ({action_name}) failed even after fallback')
				else:
					raise ValueError(f'Deterministic step {step_index + 1} ({action_name}) failed: {e}')
		elif isinstance(step_resolved, AgenticWorkflowStep):
			# Use task key from step dictionary
			task_description = step_resolved.task
			logger.info(f'Running agent task: {task_description}')
<<<<<<< HEAD
			task_prompt = AGENTIC_STEP_PROMPT_TEMPLATE.format(
				task=task_description,
				workflow_details=self._get_workflow_overview(highlight_index=step_index),
				step_index=step_index + 1,
				total_steps=len(self.steps))
			step_resolved.task = task_prompt
			result = await self._run_agent_step(step_resolved)
=======
			try:
				result = await self._run_agent_step(step_resolved)
				if not result.is_successful():
					logger.warning(f'Agent step {step_index + 1} failed evaluation.')
					raise ValueError(f'Agent step {step_index + 1} failed evaluation.')
			except Exception as e:
				if self.fallback_to_agent:
					logger.warning(f'Agent step {step_index + 1} failed: {e}. Attempting fallback with agent.')
					if self.llm is None:
						raise ValueError('Cannot fall back to agent: LLM instance required.')
					result = await self._fallback_to_agent(step_resolved, step_index, e)
					if not result.is_successful():
						raise ValueError(f'Agent step {step_index + 1} failed even after fallback')
				else:
					raise ValueError(f'Agent step {step_index + 1} failed: {e}')
>>>>>>> fc823f70

		return result

	# --- Convert all extracted stuff to final output model ---
	async def _convert_results_to_output_model(
		self,
		results: List[ActionResult | AgentHistoryList],
		output_model: type[T],
	) -> T:
		"""Convert workflow results to a specified output model.

		Filters ActionResults with extracted_content, then uses LangChain to parse
		all extracted texts into the structured output model.

		Args:
			results: List of workflow step results
			output_model: Target Pydantic model class to convert to

		Returns:
			An instance of the specified output model
		"""
		if not results:
			raise ValueError('No results to convert')

		if self.llm is None:
			raise ValueError('LLM is required for structured output conversion')

		# Extract all content from ActionResults
		extracted_contents = []

		for result in results:
			if isinstance(result, ActionResult) and result.extracted_content:
				extracted_contents.append(result.extracted_content)
			# TODO: this might be incorrect; but it helps A LOT if extract fucks up and only the agent is able to solve it
			elif isinstance(result, AgentHistoryList):
				# Check the agent history for any extracted content
				for item in result.history:
					for action_result in item.result:
						if action_result.extracted_content:
							extracted_contents.append(action_result.extracted_content)

		if not extracted_contents:
			raise ValueError('No extracted content found in workflow results')

		# Combine all extracted contents
		combined_text = '\n\n'.join(extracted_contents)

		messages: list[BaseMessage] = [
			AIMessage(content=STRUCTURED_OUTPUT_PROMPT),
			HumanMessage(content=combined_text),
		]

		chain = self.llm.with_structured_output(output_model)
		chain_result: T = await chain.ainvoke(messages)  # type: ignore

		return chain_result

	async def run_step(self, step_index: int, inputs: dict[str, Any] | None = None):
		"""Run a *single* workflow step asynchronously and return its result.

		Parameters
		----------
		step_index:
				Zero-based index of the step to execute.
		inputs:
				Optional workflow-level inputs.  If provided on the first call they
				are validated and injected into :pyattr:`context`.  Subsequent
				calls can omit *inputs* as :pyattr:`context` is already populated.
		"""
		if not (0 <= step_index < len(self.steps)):
			raise IndexError(f'step_index {step_index} is out of range for workflow with {len(self.steps)} steps')

		# Initialise/augment context once with the provided inputs
		if inputs is not None or not self.context:
			runtime_inputs = inputs or {}
			self._validate_inputs(runtime_inputs)
			# If context is empty we assume this is the first invocation – start fresh;
			# otherwise merge new inputs on top (explicitly overriding duplicates)
			if not self.context:
				self.context = runtime_inputs.copy()
			else:
				self.context.update(runtime_inputs)

		async with self.browser:
			raw_step_cfg = self.steps[step_index]
			step_resolved = self._resolve_placeholders(raw_step_cfg)
			result = await self._execute_step(step_index, step_resolved)
			# Persist outputs (if declared) for future steps
			self._store_output(step_resolved, result)
			await asyncio.sleep(5)  # Keep browser open for 5 seconds
		# Each invocation opens a new browser context – we close the browser to
		# release resources right away.  This keeps the single-step API
		# self-contained.
		# await self.browser.close() # <-- Commented out for testing
		return result

	async def run(
		self,
		inputs: dict[str, Any] | None = None,
		close_browser_at_end: bool = True,
		cancel_event: asyncio.Event | None = None,
		output_model: type[T] | None = None,
	) -> WorkflowRunOutput[T]:
		"""Execute the workflow asynchronously using step dictionaries.

		@dev This is the main entry point for the workflow.

		Args:
			inputs: Optional dictionary of workflow inputs
			close_browser_at_end: Whether to close the browser when done
			cancel_event: Optional event to signal cancellation
			output_model: Optional Pydantic model class to convert results to

		Returns:
			Either WorkflowRunOutput containing all step results or an instance of output_model if provided
		"""
		runtime_inputs = inputs or {}
		# 1. Validate inputs against definition
		self._validate_inputs(runtime_inputs)
		# 2. Initialize context with validated inputs
		self.context = runtime_inputs.copy()  # Start with a fresh context

		results: List[ActionResult | AgentHistoryList] = []

		await self.browser.start()
		try:
			for step_index, step_dict in enumerate(self.steps):  # self.steps now holds dictionaries
				await asyncio.sleep(0.1)
				await self.browser._wait_for_stable_network()

				# Check if cancellation was requested
				if cancel_event and cancel_event.is_set():
					logger.info('Cancellation requested - stopping workflow execution')
					break

				# Use description from the step dictionary
				step_description = step_dict.description or 'No description provided'
				logger.info(f'--- Running Step {step_index + 1}/{len(self.steps)} -- {step_description} ---')
				# Resolve placeholders using the current context (works on the dictionary)
				step_resolved = self._resolve_placeholders(step_dict)

				# Execute step using the unified _execute_step method
				result = await self._execute_step(step_index, step_resolved)

				results.append(result)
				# Persist outputs using the resolved step dictionary
				self._store_output(step_resolved, result)
				logger.info(f'--- Finished Step {step_index + 1} ---\n')

			# Convert results to output model if requested
			output_model_result: T | None = None
			if output_model:
				output_model_result = await self._convert_results_to_output_model(results, output_model)

		finally:
			# Clean-up browser after finishing workflow
			if close_browser_at_end:
				self.browser.browser_profile.keep_alive = False
				await self.browser.close()

		return WorkflowRunOutput(step_results=results, output_model=output_model_result)

	# ------------------------------------------------------------------
	# LangChain tool wrapper
	# ------------------------------------------------------------------

	def _build_input_model(self) -> type[BaseModel]:
		"""Return a *pydantic* model matching the workflow's ``input_schema`` section."""
		if not self.inputs_def:
			# No declared inputs -> generate an empty model
			# Use schema name for uniqueness, fallback if needed
			model_name = f'{(self.schema.name or "Workflow").replace(" ", "_")}_NoInputs'
			return create_model(model_name)

		type_mapping = {
			'string': str,
			'number': float,
			'bool': bool,  # Added boolean type
		}
		fields: Dict[str, tuple[type, Any]] = {}
		for input_def in self.inputs_def:
			name = input_def.name
			type_str = input_def.type
			py_type = type_mapping.get(type_str)
			if py_type is None:
				raise ValueError(f'Unsupported input type: {type_str!r} for field {name!r}')
			# Pydantic's create_model uses ... (Ellipsis) to mark required fields
			default = ... if input_def.required else None
			fields[name] = (py_type, default)

		from typing import cast as _cast

		# The raw ``create_model`` helper from Pydantic deliberately uses *dynamic*
		# signatures, which the static type checker cannot easily verify.  We cast
		# the **fields** mapping to **Any** to silence these warnings.
		return create_model(  # type: ignore[arg-type]
			f'{(self.schema.name or "Workflow").replace(" ", "_")}_Inputs',
			**_cast(Dict[str, Any], fields),
		)

	def as_tool(self, *, name: str | None = None, description: str | None = None):  # noqa: D401
		"""Expose the entire workflow as a LangChain *StructuredTool* instance.

		The generated tool validates its arguments against the workflow's input
		schema (if present) and then returns the JSON-serialised output of
		:py:meth:`run`.
		"""

		InputModel = self._build_input_model()
		# Use schema name as default, sanitize for tool name requirements
		default_name = ''.join(c if c.isalnum() else '_' for c in self.name)
		tool_name = name or default_name[:50]
		doc = description or self.description  # Use schema description

		# `self` is closed over via the inner function so we can keep state.
		async def _invoke(**kwargs):  # type: ignore[override]
			logger.info(f'Running workflow as tool with inputs: {kwargs}')
			augmented_inputs = kwargs.copy() if kwargs else {}
			for input_def in self.inputs_def:
				if not input_def.required and input_def.name not in augmented_inputs:
					augmented_inputs[input_def.name] = ''
			result = await self.run(inputs=augmented_inputs)
			# Serialise non-string output so models that expect a string tool
			# response still work.
			try:
				return _json.dumps(result, default=str)
			except Exception:
				return str(result)

		return StructuredTool.from_function(
			coroutine=_invoke,
			name=tool_name,
			description=doc,
			args_schema=InputModel,
		)

	async def run_as_tool(self, prompt: str) -> str:
		"""
		Run the workflow with a prompt and automatically parse the required variables.

		@dev Uses AgentExecutor to properly handle the tool invocation loop.
		"""

		# For now I kept it simple but one could think of using a react agent here.
		if self.llm is None:
			raise ValueError("Cannot run as tool: An 'llm' instance must be supplied for tool-based steps")

		prompt_template = ChatPromptTemplate.from_messages(
			[
				('system', 'You are a helpful assistant'),
				('human', '{input}'),
				# Placeholders fill up a **list** of messages
				('placeholder', '{agent_scratchpad}'),
			]
		)

		# Create the workflow tool
		workflow_tool = self.as_tool()
		agent = create_tool_calling_agent(self.llm, [workflow_tool], prompt_template)
		agent_executor = AgentExecutor(agent=agent, tools=[workflow_tool])
		result = await agent_executor.ainvoke({'input': prompt})
		return result['output']<|MERGE_RESOLUTION|>--- conflicted
+++ resolved
@@ -7,14 +7,8 @@
 from pathlib import Path
 from typing import Any, Dict, List, TypeVar
 
-from browser_use import Agent, Browser
+from browser_use import Agent, Browser, Controller
 from browser_use.agent.views import ActionResult, AgentHistoryList
-<<<<<<< HEAD
-from browser_use.browser.browser import Browser
-from browser_use.browser.context import BrowserContext
-from browser_use.controller.service import Controller
-=======
->>>>>>> fc823f70
 from langchain.agents import AgentExecutor, create_tool_calling_agent
 from langchain_core.language_models.chat_models import BaseChatModel
 from langchain_core.messages import AIMessage, BaseMessage, HumanMessage
@@ -37,12 +31,8 @@
 	WorkflowInputSchemaDefinition,
 	WorkflowStep,
 )
-<<<<<<< HEAD
-from workflow_use.workflow.prompts import WORKFLOW_FALLBACK_PROMPT_TEMPLATE, AGENTIC_STEP_PROMPT_TEMPLATE
-=======
-from workflow_use.workflow.prompts import STRUCTURED_OUTPUT_PROMPT, WORKFLOW_FALLBACK_PROMPT_TEMPLATE
+from workflow_use.workflow.prompts import STRUCTURED_OUTPUT_PROMPT, WORKFLOW_FALLBACK_PROMPT_TEMPLATE, AGENTIC_STEP_PROMPT_TEMPLATE
 from workflow_use.workflow.views import WorkflowRunOutput
->>>>>>> fc823f70
 
 logger = logging.getLogger(__name__)
 
@@ -85,11 +75,8 @@
 		self.steps = self.schema.steps
 
 		self.controller = controller or WorkflowController()
-<<<<<<< HEAD
 		self.fallback_controller = fallback_controller or Controller()
-=======
-
->>>>>>> fc823f70
+
 		self.browser = browser or Browser()
 
 		# Hack to not close it after agent kicks in
@@ -182,13 +169,8 @@
 		agent = Agent(
 			task=task,
 			llm=self.llm,
-<<<<<<< HEAD
-			browser=self.browser,
-			browser_context=self.browser_context,
 			controller=self.fallback_controller,
-=======
 			browser_session=self.browser,
->>>>>>> fc823f70
 			use_vision=True,  # Consider making this configurable via WorkflowStep schema
 		)
 		return await agent.run(max_steps=max_steps)
@@ -230,7 +212,6 @@
 			f"step={step_index + 1}/{total_steps}, action='{failed_action_name}', "
 			f"description='{step_description}', params={str(failed_params)}, error='{error_msg}'"
 		)
-<<<<<<< HEAD
 		self.failure_details[step_index] = fail_details
 		
 		# Determine the failed_value based on step type and attributes
@@ -239,15 +220,6 @@
 		
 		if isinstance(step_resolved, NavigationStep):
 			failed_value = f"Navigate to URL: {step_resolved.url}. {description_suffix}"
-=======
-
-		# Determine the failed_value based on step type and attributes
-		failed_value = None
-		description_prefix = f'Purpose: {step_description}. ' if step_description else ''
-
-		if isinstance(step_resolved, NavigationStep):
-			failed_value = f'{description_prefix}Navigate to URL: {step_resolved.url}'
->>>>>>> fc823f70
 		elif isinstance(step_resolved, ClickStep):
 			# element_info = step_resolved.elementText or step_resolved.cssSelector
 			# failed_value = f"{description_prefix}Click element: {element_info}"
@@ -259,7 +231,6 @@
 		elif isinstance(step_resolved, KeyPressStep):
 			failed_value = f"Press key: '{step_resolved.key}'. {description_suffix}"
 		elif isinstance(step_resolved, ScrollStep):
-<<<<<<< HEAD
 			failed_value = f"Scroll to position: (x={step_resolved.scrollX}, y={step_resolved.scrollY}). {description_suffix}"
 		else:
 			failed_value = f"No specific target value available for action '{failed_action_name}'. {description_suffix}"
@@ -267,21 +238,6 @@
 		# Build workflow overview using the stored dictionaries
 		workflow_overview = self._get_workflow_overview(highlight_index=step_index)
 		print(workflow_overview)
-=======
-			failed_value = f'{description_prefix}Scroll to position: (x={step_resolved.scrollX}, y={step_resolved.scrollY})'
-		else:
-			failed_value = f"{description_prefix}No specific target value available for action '{failed_action_name}'"
-
-		# Build workflow overview using the stored dictionaries
-		workflow_overview_lines: list[str] = []
-		for idx, step in enumerate(self.steps):
-			desc = step.description or ''
-			step_type_info = step.type
-			details = step.model_dump()
-			workflow_overview_lines.append(f'  {idx + 1}. ({step_type_info}) {desc} - {details}')
-		workflow_overview = '\n'.join(workflow_overview_lines)
-		# print(workflow_overview)
->>>>>>> fc823f70
 
 		# Build the fallback task with the failed_value
 		fallback_task = WORKFLOW_FALLBACK_PROMPT_TEMPLATE.format(
@@ -450,16 +406,13 @@
 			# Use task key from step dictionary
 			task_description = step_resolved.task
 			logger.info(f'Running agent task: {task_description}')
-<<<<<<< HEAD
-			task_prompt = AGENTIC_STEP_PROMPT_TEMPLATE.format(
-				task=task_description,
-				workflow_details=self._get_workflow_overview(highlight_index=step_index),
-				step_index=step_index + 1,
-				total_steps=len(self.steps))
-			step_resolved.task = task_prompt
-			result = await self._run_agent_step(step_resolved)
-=======
 			try:
+				task_prompt = AGENTIC_STEP_PROMPT_TEMPLATE.format(
+					task=task_description,
+					workflow_details=self._get_workflow_overview(highlight_index=step_index),
+					step_index=step_index + 1,
+					total_steps=len(self.steps))
+				step_resolved.task = task_prompt
 				result = await self._run_agent_step(step_resolved)
 				if not result.is_successful():
 					logger.warning(f'Agent step {step_index + 1} failed evaluation.')
@@ -474,7 +427,6 @@
 						raise ValueError(f'Agent step {step_index + 1} failed even after fallback')
 				else:
 					raise ValueError(f'Agent step {step_index + 1} failed: {e}')
->>>>>>> fc823f70
 
 		return result
 
